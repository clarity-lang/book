--- conflicted
+++ resolved
@@ -8,13 +8,8 @@
 similar expressions in multiple locations, then it is worth considering turning
 those expressions into a separate private function.
 
-<<<<<<< HEAD
 The contract below allows only the contract owner to update the `recipients`
-map via two public functions. Instead of having to repeat the `tx-sender` check,
-=======
-The contract bellow allows only the contract owner to update the `recipients`
 map via two public functions. Instead of having to repeat the `contract-caller` check,
->>>>>>> 5ae07e5d
 it is _abstracted away_ to its own private function called `is-valid-caller`.
 
 ```Clarity
